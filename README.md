--- conflicted
+++ resolved
@@ -4,21 +4,6 @@
 Pfs v0.3 is the first pfs release to include support for MapReduce.
 ##The MapReduce API
 
-<<<<<<< HEAD
-```shell
-# Create a new branch my-branch from commit d1938eea-cce6-4eca-b30c-ab6ead04c180.
-$ curl -XPOST pfs/branch?commit=d1938eea-cce6-4eca-b30c-ab6ead04c180&branch=my-branch
-
-# Write my-file to my-branch
-$ curl -XPUT pfs/file/my-file?branch=my-branch -d @local_file
-
-# Commit my-branch
-$ curl -XPOST pfs/commit?branch=<branch>
-79a0247c-d6b5-4aea-ac4d-84627c5f3eb6
-
-# You can read from my-branch's commits just like master's
-$ curl -XGET pfs/file/my-file?commit=79a0247c-d6b5-4aea-ac4d-84627c5f3eb6
-=======
 We’ve added a new pfs keyword `job`. Here’s how you use it:
 
 ###Creating a new job
@@ -32,7 +17,6 @@
     "image" : the Docker image to use (which gets pulled from the Docker registry)
     "command" : the command to start your web server
 }
->>>>>>> 03b917c7
 ```
 
 **NOTE**: You do not need to specify the output location for a job. The output of a job, often referred to as a _materialized view_, is automatically stored in pfs `/job/<jobname>`.
@@ -41,30 +25,19 @@
 
 Post a local JSON file with the above format to pfs:
 
-<<<<<<< HEAD
-[Full API documentation.](#using-pfs)
-=======
 ```sh
 $ curl -XPOST <host>/job/<jobname> -T <localfile>.json
 ```
->>>>>>> 03b917c7
 
 **NOTE**: POSTing a job doesn't run the job. It just records the specification of the job in pfs. 
 
 ###Running a job
-Jobs are only run on a commit. That way you always know exactly the state of the file system that is used in a computation. To run all committed jobs, use the `commit` keyword with the `run` parameter.
-
-<<<<<<< HEAD
-```shell
-# Run the test suite
-docker run -ti pachyderm/pfs pfs-test
-
-# Run the benchmark suite
-docker run -ti pachyderm/pfs pfs-bench
-=======
+Jobs are only run on a commit. That way you always know exactly the state of
+the file system that is used in a computation. To run all committed jobs, use
+the `commit` keyword with the `run` parameter.
+
 ```sh
 $ curl -XPOST <host>/commit?run
->>>>>>> 03b917c7
 ```
 # Roadmap
 v0.3 will contain the first implementation of Dockerized MapReduce which will allow us to start doing actual distributed computations with pfs. You can track development [here](https://github.com/pachyderm-io/pfs/issues/4).

--- conflicted
+++ resolved
@@ -77,12 +77,9 @@
 	var enableDash bool
 	var dashOnly bool
 	var dashImage string
-<<<<<<< HEAD
 	var registry string
 	var imagePullSecret string
-=======
 	var noGuaranteed bool
->>>>>>> c5f3a5d5
 
 	deployLocal := &cobra.Command{
 		Use:   "local",
@@ -389,11 +386,8 @@
 				EnableDash:              enableDash,
 				DashOnly:                dashOnly,
 				DashImage:               dashImage,
-<<<<<<< HEAD
 				Registry:                registry,
-=======
 				NoGuaranteed:            noGuaranteed,
->>>>>>> c5f3a5d5
 			}
 			return nil
 		}),
@@ -408,7 +402,7 @@
 	deploy.PersistentFlags().StringVar(&registry, "registry", "", "The registry to pull images from.")
 	deploy.PersistentFlags().StringVar(&imagePullSecret, "image-pull-secret", "", "A secret in Kubernetes that's needed to pull from your private registry.")
 	deploy.PersistentFlags().StringVar(&dashImage, "dash-image", "", "Image URL for pachyderm dashboard")
-<<<<<<< HEAD
+	deploy.PersistentFlags().BoolVar(&noGuaranteed, "no-guaranteed", false, "Don't use guaranteed QoS for etcd and pachd deployments. Turning this on (turning guaranteed QoS off) can lead to more stable local clusters (such as a on Minikube), it should normally be used for production clusters.")
 
 	deploy.AddCommand(
 		deployLocal,
@@ -421,15 +415,6 @@
 		exportImages,
 		importImages,
 	)
-=======
-	deploy.PersistentFlags().BoolVar(&noGuaranteed, "no-guaranteed", false, "Don't use guaranteed QoS for etcd and pachd deployments. Turning this on (turning guaranteed QoS off) can lead to more stable local clusters (such as a on Minikube), it should normally be used for production clusters.")
-	deploy.AddCommand(deployLocal)
-	deploy.AddCommand(deployAmazon)
-	deploy.AddCommand(deployGoogle)
-	deploy.AddCommand(deployMicrosoft)
-	deploy.AddCommand(deployCustom)
-	deploy.AddCommand(deployStorage)
->>>>>>> c5f3a5d5
 
 	// Flags for setting pachd resource requests. These should rarely be set --
 	// only if we get the defaults wrong, or users have an unusual access pattern

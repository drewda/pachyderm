--- conflicted
+++ resolved
@@ -28,26 +28,7 @@
 	jobImagePullPolicy string,
 ) APIServer {
 	return &apiServer{
-<<<<<<< HEAD
-		Logger:               protorpclog.NewLogger("pps.API"),
-		hasher:               hasher,
-		address:              address,
-		pfsAPIClient:         nil,
-		pfsClientOnce:        sync.Once{},
-		persistAPIClient:     nil,
-		persistClientOnce:    sync.Once{},
-		kubeClient:           kubeClient,
-		cancelFuncs:          make(map[string]func()),
-		cancelFuncsLock:      sync.Mutex{},
-		shardCancelFuncs:     make(map[uint64]func()),
-		shardCancelFuncsLock: sync.Mutex{},
-		version:              shard.InvalidVersion,
-		versionLock:          sync.RWMutex{},
-		namespace:            namespace,
-		jobShimImage:         jobShimImage,
-		jobImagePullPolicy:   jobImagePullPolicy,
-=======
-		Logger:                  protorpclog.NewLogger("pachyderm.ppsclient.API"),
+		Logger:                  protorpclog.NewLogger("pps.API"),
 		hasher:                  hasher,
 		address:                 address,
 		pfsAPIClient:            nil,
@@ -66,6 +47,5 @@
 		namespace:               namespace,
 		jobShimImage:            jobShimImage,
 		jobImagePullPolicy:      jobImagePullPolicy,
->>>>>>> 49edd2f8
 	}
 }
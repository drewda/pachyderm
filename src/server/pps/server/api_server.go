--- conflicted
+++ resolved
@@ -629,10 +629,9 @@
 	if pipelineInfo.OutputBranch == "" {
 		return fmt.Errorf("pipeline needs to specify an output branch")
 	}
-<<<<<<< HEAD
 	if _, err := resource.ParseQuantity(pipelineInfo.CacheSize); err != nil {
 		return fmt.Errorf("could not parse cacheSize '%s': %v", pipelineInfo.CacheSize, err)
-=======
+	}
 	if pipelineInfo.Incremental {
 		pfsClient, err := a.getPFSClient()
 		if err != nil {
@@ -660,7 +659,6 @@
 				provMap[provRepo.Name] = true
 			}
 		}
->>>>>>> 4f860f3a
 	}
 	return nil
 }

--- conflicted
+++ resolved
@@ -37,15 +37,9 @@
 	if pullPolicy == "" {
 		pullPolicy = "IfNotPresent"
 	}
-	// TODO: make these cache sizes configurable
-	sidecarCacheSize := "64M"
 	sidecarEnv := []api.EnvVar{{
 		Name:  "BLOCK_CACHE_BYTES",
-<<<<<<< HEAD
-		Value: sidecarCacheSize,
-=======
 		Value: options.cacheSize,
->>>>>>> 1dc98e82
 	}, {
 		Name:  "PFS_CACHE_SIZE",
 		Value: "16",
@@ -85,13 +79,11 @@
 		sidecarVolumeMounts = append(sidecarVolumeMounts, secretMount)
 		userVolumeMounts = append(userVolumeMounts, secretMount)
 	}
-<<<<<<< HEAD
 	// Explicitly set CPU and MEM requests to zero because some cloud
 	// providers set their own defaults which are usually not what we want.
 	cpuZeroQuantity := resource.MustParse("0")
 	memZeroQuantity := resource.MustParse("0M")
-	memSidecarQuantity := resource.MustParse(sidecarCacheSize)
-=======
+	memSidecarQuantity := resource.MustParse(options.cacheSize)
 
 	options.volumes = append(options.volumes, api.Volume{
 		Name: "docker",
@@ -106,7 +98,6 @@
 		MountPath: "/var/run/docker.sock",
 	})
 	zeroVal := int64(0)
->>>>>>> 1dc98e82
 	podSpec := api.PodSpec{
 		InitContainers: []api.Container{
 			{
@@ -128,17 +119,13 @@
 				},
 				ImagePullPolicy: api.PullPolicy(pullPolicy),
 				Env:             options.workerEnv,
-<<<<<<< HEAD
-				VolumeMounts:    options.volumeMounts,
 				Resources: api.ResourceRequirements{
 					Requests: map[api.ResourceName]resource.Quantity{
 						api.ResourceCPU:    cpuZeroQuantity,
 						api.ResourceMemory: memZeroQuantity,
 					},
 				},
-=======
-				VolumeMounts:    userVolumeMounts,
->>>>>>> 1dc98e82
+				VolumeMounts: userVolumeMounts,
 			},
 			{
 				Name:            client.PPSWorkerSidecarContainerName,
